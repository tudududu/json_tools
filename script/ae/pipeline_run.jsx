// AE Pipeline Orchestrator (Steps 1–5)
// 1) create_compositions -> 2) insert_and_relink_footage -> 3) add_layers_to_comp -> 4) pack_output_comps -> 5) set_ame_output_paths

(function runPipelineAll() {
try {

    // Resolve this script's folder to find sibling phase scripts
    function here() { try { return File($.fileName).parent; } catch (e) { return null; } }
    var base = here();
    if (!base) { alert("Cannot resolve script folder."); return; }

    function join(p, rel) { return File(p.fsName + "/" + rel); }

    // Adjust these relative paths to match your repo layout
    var CREATE_COMPS_PATH  = join(base, "create_compositions.jsx");
    var INSERT_RELINK_PATH = join(base, "insert_and_relink_footage.jsx");
    var ADD_LAYERS_PATH    = join(base, "add_layers_to_comp.jsx");
    var PACK_OUTPUT_PATH   = join(base, "pack_output_comps.jsx");
    var SET_AME_PATH       = join(base, "set_ame_output_paths.jsx");
    var OPTS_UTILS_PATH    = join(base, "options_utils.jsx");
    var PIPELINE_OPTS_PATH = join(base, "pipeline_options.jsx");
    var LOGGER_UTILS_PATH  = join(base, "logger_utils.jsx");

    // Shared logger (console + optional file)
    function timestamp() {
        var d = new Date(); function p(n){return (n<10?'0':'')+n;}
        return d.getFullYear()+""+p(d.getMonth()+1)+""+p(d.getDate())+"_"+p(d.getHours())+p(d.getMinutes())+p(d.getSeconds());
    }
    var RUN_ID = timestamp();

    // Optional: write logs to ./project/log under the AE project root folder
    var ENABLE_FILE_LOG = true;
    var LOG_PATH_SEGMENTS = ["project","log"];
    var LOG_PREFIX = "pipeline_run";
    var __logFile = null;

    // Load options utilities and defaults with hot-reload to pick up changes without restarting AE
    try { if (typeof AE_OPTS_UTILS !== 'undefined') { AE_OPTS_UTILS = undefined; } } catch (eClrU) {}
    try { if (typeof AE_PIPELINE_OPTIONS !== 'undefined') { AE_PIPELINE_OPTIONS = undefined; } } catch (eClrP) {}
    try { $.evalFile(OPTS_UTILS_PATH); } catch (eOU) { /* optional */ }
    try { $.evalFile(PIPELINE_OPTS_PATH); } catch (ePO) { /* optional */ }
    try { if (typeof AE_LOGGER !== 'undefined') { AE_LOGGER = undefined; } } catch (eClrL) {}
    try { $.evalFile(LOGGER_UTILS_PATH); } catch (eLU) { /* optional */ }
    // Build options safely even when AE_PIPE is not defined yet
    // Prefer AE_PIPE.userOptions as the explicit user overrides. Only use AE_PIPE.options if it doesn't
    // look like a full effective bundle from a previous run (prevents sticky options across runs).
    function __looksEffectiveBundle(o) {
        try {
            if (!o || typeof o !== 'object') return false;
            // Heuristic: presence of phase namespaces or top-level pipeline keys indicates a merged effective bundle
            if (o.createComps || o.insertRelink || o.addLayers || o.pack || o.ame) return true;
            if (o.hasOwnProperty('PIPELINE_QUEUE_TO_AME') || o.hasOwnProperty('ENABLE_FILE_LOG')) return true;
        } catch(eLB) {}
        return false;
    }
    var __userOpts = {};
    try {
        if (typeof AE_PIPE !== 'undefined' && AE_PIPE) {
            if (AE_PIPE.userOptions && typeof AE_PIPE.userOptions === 'object') {
                __userOpts = AE_PIPE.userOptions;
            } else if (AE_PIPE.options && typeof AE_PIPE.options === 'object' && !__looksEffectiveBundle(AE_PIPE.options)) {
                __userOpts = AE_PIPE.options; // legacy path: options used as user overrides
            } else if (AE_PIPE.options && __looksEffectiveBundle(AE_PIPE.options)) {
                // Proactively clear stale effective bundle so it doesn't affect subsequent runs
                try { AE_PIPE.options = {}; } catch(eClr) {}
            }
        }
    } catch (eUO) {}
    var OPTS = (typeof AE_PIPELINE_OPTIONS !== 'undefined') ? AE_PIPELINE_OPTIONS.build(__userOpts) : (__userOpts || {});
    // Pipeline toggles (derived from options)
    // When true (default), Step 5 will queue items to AME after setting output paths.
    // When false, only output paths are set (no AME queue).
    var PIPELINE_QUEUE_TO_AME = (typeof AE_OPTS_UTILS !== 'undefined') ? AE_OPTS_UTILS.optBool(OPTS, 'PIPELINE_QUEUE_TO_AME', true) : (OPTS.PIPELINE_QUEUE_TO_AME !== false);
    // Content style: phase tag visibility (controls INFO {phase} prefixes)
    var PIPELINE_SHOW_PHASE_TAGS = true;
    try { if (OPTS && typeof OPTS.PIPELINE_SHOW_PHASE_TAGS !== 'undefined') PIPELINE_SHOW_PHASE_TAGS = (OPTS.PIPELINE_SHOW_PHASE_TAGS !== false); } catch(ePT) {}
    // Master switch controlling all phase independent file logs
    var PHASE_FILE_LOGS_MASTER_ENABLE = true;
    try {
        if (OPTS && typeof OPTS.PHASE_FILE_LOGS_MASTER_ENABLE !== 'undefined') {
            PHASE_FILE_LOGS_MASTER_ENABLE = (OPTS.PHASE_FILE_LOGS_MASTER_ENABLE !== false);
        }
    } catch(eMSW) {}

    function findOrCreateLogFolder() {
        try {
            var root = app.project && app.project.rootFolder ? app.project.rootFolder : null;
            if (!root) return null;
            var f = app.project.file && app.project.file.parent ? app.project.file.parent : null;
            if (!f) return Folder.desktop;
            var phys = f.fsName;
            var startIdx = (LOG_PATH_SEGMENTS[0] === "project") ? 1 : 0;
            for (var i = startIdx; i < LOG_PATH_SEGMENTS.length; i++) {
                phys += "/" + LOG_PATH_SEGMENTS[i];
                var fld = new Folder(phys);
                if (!fld.exists) fld.create();
            }
            var finalFld = new Folder(phys);
            return finalFld.exists ? finalFld : Folder.desktop;
        } catch (e) { return Folder.desktop; }
    }
    function openLogFile() {
        // Allow options to control pipeline file logging
        if (typeof OPTS !== 'undefined') { try { ENABLE_FILE_LOG = (OPTS.ENABLE_FILE_LOG !== false); } catch(eEL){} }
        if (!ENABLE_FILE_LOG) return null;
        var folder = findOrCreateLogFolder();
        var appendMode = false; try { appendMode = !!(OPTS && OPTS.PIPELINE_FILE_LOG_APPEND_MODE); } catch(eAM) {}
        var fname = appendMode ? (LOG_PREFIX + ".log") : (LOG_PREFIX + "_" + RUN_ID + ".log");
        try { return new File(folder.fsName + "/" + fname); } catch (e) { return null; }
    }
    __logFile = openLogFile();
    // Announce file logging path in header region
    try { if (__logFile && __logFile.fsName) { log("[log] File logging started: " + __logFile.fsName); } } catch(eAnn) {}

    function fileLogLine(s) {
        if (!__logFile) return;
        try {
            var line = s;
            try { if (OPTS && OPTS.LOG_WITH_TIMESTAMPS) { line = "[" + (new Date()).toLocaleString() + "] " + s; } } catch(eTS) {}
            if (__logFile.open("a")) { __logFile.write(line + "\n"); __logFile.close(); }
        } catch (e) { try { __logFile.close(); } catch (e2) {} }
    }
    // Optional pruning of older pipeline_run logs
    try {
        if (OPTS && OPTS.PIPELINE_FILE_LOG_PRUNE_ENABLED) {
            var folder = __logFile ? __logFile.parent : findOrCreateLogFolder();
            var files = folder.getFiles(function(f){ return f instanceof File && /^pipeline_run_.*\.log$/i.test(String(f.name||"")); });
            var maxKeep = (typeof OPTS.PIPELINE_FILE_LOG_MAX_FILES === 'number' && OPTS.PIPELINE_FILE_LOG_MAX_FILES > 0) ? OPTS.PIPELINE_FILE_LOG_MAX_FILES : 24;
            if (files && files.length > maxKeep) {
                files.sort(function(a,b){ try { return a.modified - b.modified; } catch(eS){ return 0; } });
                for (var i=0; i<files.length-maxKeep; i++) { try { files[i].remove(); } catch(eRm) {} }
            }
        }
    } catch(ePrune) {}
    function log(s) {
        try { $.writeln(s); } catch (e) {}
        if (ENABLE_FILE_LOG) fileLogLine(s);
    }

    // Shared bus
    if (typeof AE_PIPE === "undefined") { AE_PIPE = {}; }
    AE_PIPE.MODE = "pipeline";
    AE_PIPE.RUN_ID = RUN_ID;
    AE_PIPE.results = { createComps: [], insertRelink: [], addLayers: [], pack: [], ame: [] };
    // Preserve user overrides (if provided) and expose effective options for consumers separately
    if (__userOpts && typeof __userOpts === 'object') { AE_PIPE.userOptions = __userOpts; }
    AE_PIPE.optionsEffective = OPTS;
    AE_PIPE.log = log;
    // Expose shared logger helpers if available
    try {
        if (typeof AE_LOGGER !== 'undefined' && AE_LOGGER && typeof AE_LOGGER.getLogger === 'function') {
            AE_PIPE.getLogger = function(tag, cfg){ return AE_LOGGER.getLogger(tag, cfg||{}); };
            // A convenience root logger for this run; phases may call AE_PIPE.getLogger and create children
            AE_PIPE.pipelineLogger = AE_LOGGER.getLogger('pipeline', { baseLogFn: log, forwardToPipeline: false, withTimestamps: false });
        }
    } catch(eExpo) {}
    try { AE_PIPE.pipelineLogPath = (__logFile && __logFile.fsName) ? __logFile.fsName : null; } catch(ePLP) {}

    // Structured header
    try {
        var __projPath = (app.project && app.project.file && app.project.file.fsName) ? app.project.file.fsName : "(unsaved)";
        log("=== PIPELINE RUN BEGIN ===");
        log("RunId=" + RUN_ID);
    log("ProjectPath: " + __projPath);
    log("PhaseFileLogsMasterEnable=" + (PHASE_FILE_LOGS_MASTER_ENABLE?"true":"false"));
    } catch(eHdr) {}
    // If preset metadata is present (from pipeline_preset_loader.jsx), log it for traceability
    try {
        var __meta = (AE_PIPE.userOptions && AE_PIPE.userOptions.__presetMeta) ? AE_PIPE.userOptions.__presetMeta : null;
        if (__meta && (__meta.path || __meta.loadedAt)) {
            log("Preset: " + (__meta.path || "(unknown path)") + (__meta.loadedAt ? (" | loadedAt=" + __meta.loadedAt) : ""));
        }
    } catch(ePM) {}
    try { log("=========================="); } catch(eHdr2) {}
    
    // Diagnostics (moved near header): Verbose flags and full options dump
    try {
        // Verbose flags summary
        if (OPTS && OPTS.VERBOSE) {
            try {
                var v = [];
                v.push("Verbose flags:");
                // Top
                v.push("  ENABLE_FILE_LOG=" + (OPTS.ENABLE_FILE_LOG !== false));
                v.push("  DRY_RUN=" + (OPTS.DRY_RUN === true));
                // createComps
                if (OPTS.createComps) {
                    v.push("  createComps.DEFAULT_STILL_DURATION=" + OPTS.createComps.DEFAULT_STILL_DURATION);
                    v.push("  createComps.ENABLE_MARKER_TRIM=" + (OPTS.createComps.ENABLE_MARKER_TRIM === true));
                    v.push("  createComps.SKIP_IF_COMP_EXISTS=" + (OPTS.createComps.SKIP_IF_COMP_EXISTS !== false));
                }
                // insertRelink
                if (OPTS.insertRelink) {
                    v.push("  insertRelink.ENABLE_RELINK_DATA_JSON=" + (OPTS.insertRelink.ENABLE_RELINK_DATA_JSON !== false));
                    v.push("  insertRelink.DATA_JSON_ISO_MODE=" + (OPTS.insertRelink.DATA_JSON_ISO_MODE||""));
                    v.push("  insertRelink.DATA_JSON_ISO_CODE_MANUAL=" + (OPTS.insertRelink.DATA_JSON_ISO_CODE_MANUAL||""));
                }
                // addLayers
                if (OPTS.addLayers) {
                    v.push("  addLayers.ENABLE_FILE_LOG=" + (OPTS.addLayers.ENABLE_FILE_LOG !== false));
                    v.push("  addLayers.ENABLE_JSON_TIMING_FOR_DISCLAIMER=" + (OPTS.addLayers.ENABLE_JSON_TIMING_FOR_DISCLAIMER === true));
                    var tmc = OPTS.addLayers.TEMPLATE_MATCH_CONFIG || {};
                    v.push("  addLayers.TEMPLATE_MATCH_CONFIG.arTolerance=" + (tmc.arTolerance!==undefined?tmc.arTolerance:"") );
                    v.push("  addLayers.TEMPLATE_MATCH_CONFIG.requireAspectRatioMatch=" + (tmc.requireAspectRatioMatch===true));
                }
                // pack
                if (OPTS.pack) {
                    v.push("  pack.DRY_RUN_MODE=" + (OPTS.pack.DRY_RUN_MODE === true));
                    v.push("  pack.SKIP_IF_OUTPUT_ALREADY_EXISTS=" + (OPTS.pack.SKIP_IF_OUTPUT_ALREADY_EXISTS !== false));
                }
                // ame
                if (OPTS.ame) {
                    v.push("  ame.PROCESS_SELECTION=" + (OPTS.ame.PROCESS_SELECTION !== false));
                    v.push("  ame.AUTO_QUEUE_IN_AME=" + (OPTS.ame.AUTO_QUEUE_IN_AME !== false));
                }
                // integrator
                v.push("  sleepBetweenPhasesMs=" + (OPTS.sleepBetweenPhasesMs || 0));
                for (var i=0;i<v.length;i++) log(v[i]);
            } catch(eV) {}
        }
        // Delimiter between sections when both are enabled
        if ((OPTS && OPTS.VERBOSE) && (OPTS && OPTS.DEBUG_DUMP_EFFECTIVE_OPTIONS)) {
            try { log("--------------------------"); } catch(eSep1) {}
        }
        // Full dump: stringify all effective options
        if (OPTS && OPTS.DEBUG_DUMP_EFFECTIVE_OPTIONS) {
            try {
                var __stringify = function(obj, indent) {
                    indent = indent || "";
                    if (obj === null) return "null";
                    var t = typeof obj;
                    if (t === 'undefined') return 'undefined';
                    if (t === 'string' || t === 'number' || t === 'boolean') return String(obj);
                    if (obj instanceof Array) {
                        var outA = ['['];
                        for (var iA=0;iA<obj.length;iA++) outA.push(indent+'  '+__stringify(obj[iA], indent+'  '));
                        outA.push(indent+']');
                        return outA.join('\n');
                    }
                    // plain object
                    var out = ['{'];
                    for (var k in obj) if (obj.hasOwnProperty(k)) {
                        var v2 = obj[k];
                        out.push(indent + '  ' + k + ': ' + __stringify(v2, indent + '  '));
                    }
                    out.push(indent+'}');
                    return out.join('\n');
                };
                log('--- EFFECTIVE OPTIONS (FULL) BEGIN ---');
                var snapshot = OPTS; // already a plain object tree
                var dump = __stringify(snapshot, '');
                var lines = dump.split('\n');
                for (var di=0; di<lines.length; di++) log(lines[di]);
                log('--- EFFECTIVE OPTIONS (FULL) END ---');
            } catch(eFD) {}
        }
    } catch(eDiagTop) {}
    // Trailing delimiter after diagnostics
    try { log("--------------------------"); } catch(eHdr3) {}

    // Timing helpers and runtime utilities
    function nowMs(){ try { return (new Date()).getTime(); } catch(e){ return +new Date(); } }
    function sec(ms){ try { return (ms/1000).toFixed(2); } catch(e){ return ms; } }
    function maybeSleep(label){ try { var ms = (OPTS && typeof OPTS.sleepBetweenPhasesMs === 'number') ? OPTS.sleepBetweenPhasesMs : 0; if (ms > 0) { log("Sleeping before " + label + " (" + ms + " ms)"); $.sleep(ms); } } catch(e){} }
    // Timing trackers
    var t0All = nowMs(), t1s = 0, t1e = 0, t2s = 0, t2e = 0, t3s = 0, t3e = 0, t4s = 0, t4e = 0, t5s = 0, t5e = 0;
    // Project alias for convenience where 'proj' is used
    var proj = app.project;

    // Early diagnostics block right after header
    try {
        var __printedVerbose = false, __printedFullDump = false;
        if (OPTS && OPTS.VERBOSE) {
            try {
                var v = [];
                v.push("Verbose flags:");
                // Top
                v.push("  ENABLE_FILE_LOG=" + (OPTS.ENABLE_FILE_LOG !== false));
                v.push("  DRY_RUN=" + (OPTS.DRY_RUN === true));
                // createComps
                if (OPTS.createComps) {
                    v.push("  createComps.DEFAULT_STILL_DURATION=" + OPTS.createComps.DEFAULT_STILL_DURATION);
                    v.push("  createComps.ENABLE_MARKER_TRIM=" + (OPTS.createComps.ENABLE_MARKER_TRIM === true));
                    v.push("  createComps.SKIP_IF_COMP_EXISTS=" + (OPTS.createComps.SKIP_IF_COMP_EXISTS !== false));
                }
                // insertRelink
                if (OPTS.insertRelink) {
                    v.push("  insertRelink.ENABLE_RELINK_DATA_JSON=" + (OPTS.insertRelink.ENABLE_RELINK_DATA_JSON !== false));
                    v.push("  insertRelink.DATA_JSON_ISO_MODE=" + (OPTS.insertRelink.DATA_JSON_ISO_MODE||""));
                    v.push("  insertRelink.DATA_JSON_ISO_CODE_MANUAL=" + (OPTS.insertRelink.DATA_JSON_ISO_CODE_MANUAL||""));
                }
                // addLayers
                if (OPTS.addLayers) {
                    v.push("  addLayers.ENABLE_FILE_LOG=" + (OPTS.addLayers.ENABLE_FILE_LOG !== false));
                    v.push("  addLayers.ENABLE_JSON_TIMING_FOR_DISCLAIMER=" + (OPTS.addLayers.ENABLE_JSON_TIMING_FOR_DISCLAIMER === true));
                    var tmc = OPTS.addLayers.TEMPLATE_MATCH_CONFIG || {};
                    v.push("  addLayers.TEMPLATE_MATCH_CONFIG.arTolerance=" + (tmc.arTolerance!==undefined?tmc.arTolerance:"") );
                    v.push("  addLayers.TEMPLATE_MATCH_CONFIG.requireAspectRatioMatch=" + (tmc.requireAspectRatioMatch===true));
                }
                // pack
                if (OPTS.pack) {
                    v.push("  pack.DRY_RUN_MODE=" + (OPTS.pack.DRY_RUN_MODE === true));
                    v.push("  pack.SKIP_IF_OUTPUT_ALREADY_EXISTS=" + (OPTS.pack.SKIP_IF_OUTPUT_ALREADY_EXISTS !== false));
                }
                // ame
                if (OPTS.ame) {
                    v.push("  ame.PROCESS_SELECTION=" + (OPTS.ame.PROCESS_SELECTION !== false));
                    v.push("  ame.AUTO_QUEUE_IN_AME=" + (OPTS.ame.AUTO_QUEUE_IN_AME !== false));
                }
                // integrator
                v.push("  sleepBetweenPhasesMs=" + (OPTS.sleepBetweenPhasesMs || 0));
                for (var iV=0;iV<v.length;iV++) log(v[iV]);
                __printedVerbose = true;
            } catch(eV) {}
        }
        if (OPTS && OPTS.DEBUG_DUMP_EFFECTIVE_OPTIONS) {
            // Delimiter between sections when both present
            if (__printedVerbose) { try { log("=========================="); } catch(eSep) {} }
            try {
                var __stringify = function(obj, indent) {
                    indent = indent || "";
                    if (obj === null) return "null";
                    var t = typeof obj;
                    if (t === 'undefined') return 'undefined';
                    if (t === 'string' || t === 'number' || t === 'boolean') return String(obj);
                    if (obj instanceof Array) {
                        var outA = ['['];
                        for (var i=0;i<obj.length;i++) outA.push(indent+'  '+__stringify(obj[i], indent+'  '));
                        outA.push(indent+']');
                        return outA.join('\n');
                    }
                    // plain object
                    var out = ['{'];
                    for (var k in obj) if (obj.hasOwnProperty(k)) {
                        var v2 = obj[k];
                        out.push(indent + '  ' + k + ': ' + __stringify(v2, indent + '  '));
                    }
                    out.push(indent+'}');
                    return out.join('\n');
                };
                log('--- EFFECTIVE OPTIONS (FULL) BEGIN ---');
                var snapshot = OPTS; // already a plain object tree
                var dump = __stringify(snapshot, '');
                var lines = dump.split('\n');
                for (var di=0; di<lines.length; di++) log(lines[di]);
                log('--- EFFECTIVE OPTIONS (FULL) END ---');
                __printedFullDump = true;
            } catch(eFD) {}
        }
        // Final delimiter after these diagnostics if any printed
        if (__printedVerbose || __printedFullDump) { try { log("=========================="); } catch(eEndSep) {} }
    } catch(eDiagEarly) {}

    // Diagnostics for effective options (keep headline here, move details to header area)
    try {
        var __isoEff = (OPTS && OPTS.insertRelink) ? (OPTS.insertRelink.DATA_JSON_ISO_CODE_MANUAL + " [" + (OPTS.insertRelink.DATA_JSON_ISO_MODE||"auto") + "]") : "n/a";
        log("Effective options: PIPELINE_QUEUE_TO_AME=" + (PIPELINE_QUEUE_TO_AME ? "ON" : "OFF") + "; ISO_MANUAL=" + __isoEff);
    } catch(eDiag) {}
    // Step 1 timing start
    maybeSleep("Step 1");
    t1s = nowMs();
        try { $.evalFile(CREATE_COMPS_PATH); } catch (e1b) { log("create_compositions threw: " + e1b); }
        // Discover results by runId tag in comment
        var created = [];
        for (var i = 1; i <= proj.numItems; i++) {
            var it = proj.items[i];
            if (it instanceof CompItem) {
                var cmt = "";
                try { cmt = String(it.comment || ""); } catch (eC) {}
                if (cmt.indexOf("runId=" + RUN_ID) !== -1) created.push(it);
            }
        }
        AE_PIPE.results.createComps = created;
        log("Step 1: Created comps: " + AE_PIPE.results.createComps.length);
        t1e = nowMs();

    // Step 1 fallback: if no comps were created, allow manual selection or active comp to act as inputs
    try {
        if (!AE_PIPE.results.createComps || AE_PIPE.results.createComps.length === 0) {
            var __selComps = [];
            try {
                var __sel = app.project && app.project.selection ? app.project.selection : [];
                for (var si=0; si<__sel.length; si++) {
                    var sitem = __sel[si];
                    if (sitem instanceof CompItem) __selComps.push(sitem);
                }
            } catch(eSel1){}
            // If nothing selected in Project panel, consider the active timeline/viewer comp
            try {
                if (__selComps.length === 0) {
                    var __active = app && app.project ? app.project.activeItem : null;
                    if (__active && (__active instanceof CompItem)) {
                        __selComps.push(__active);
                    }
                }
            } catch(eAct){}
            if (__selComps.length > 0) {
                AE_PIPE.results.createComps = __selComps;
                log("Step 1: No comps created; using manual selection as input (" + __selComps.length + ")");
            }
        }
    } catch(eS1fb) {}

    if (OPTS.RUN_create_compositions !== false && !AE_PIPE.results.createComps.length) {
        alert("No compositions created in Step 1. Aborting.");
        return;
    }

    // Step 2: Insert & relink into those comps
    maybeSleep("Step 2");
    t2s = nowMs();
    if (OPTS.RUN_insert_and_relink_footage === false) {
        log("Step 2 (insert_and_relink_footage.jsx): SKIPPED by toggle.");
        AE_PIPE.results.insertRelink = AE_PIPE.results.createComps.slice(0);
        t2e = nowMs();
    } else {
        log("Step 2: Insert & relink into " + AE_PIPE.results.createComps.length + " comps.");
    var step2UsedAPI = false;
    try {
        try { if (typeof AE_InsertRelink !== 'undefined') { AE_InsertRelink = undefined; } } catch(eCLR2) {}
        $.evalFile(INSERT_RELINK_PATH);
        if (typeof AE_InsertRelink !== "undefined" && AE_InsertRelink && typeof AE_InsertRelink.run === "function") {
            var __opts2 = (OPTS.insertRelink || {});
            if (!PHASE_FILE_LOGS_MASTER_ENABLE) { try { __opts2.ENABLE_FILE_LOG = false; } catch(eMS2) {} }
            var res2 = AE_InsertRelink.run({ comps: AE_PIPE.results.createComps, runId: RUN_ID, log: log, options: __opts2 });
            if (res2 && res2.processed) AE_PIPE.results.insertRelink = res2.processed;
            step2UsedAPI = true;
        }
    } catch (e2) {
        log("Step 2 API path failed, falling back to selection. Error: " + (e2 && e2.message ? e2.message : e2));
    }
    if (!step2UsedAPI) {
        // Fallback: set current selection to created comps and eval the script as-is
        try { proj.selection = AE_PIPE.results.createComps; } catch (eSel) {}
        try { $.evalFile(INSERT_RELINK_PATH); } catch (e2b) { log("insert_and_relink_footage threw: " + e2b); }
        // Assume success on the selected comps for summary
        AE_PIPE.results.insertRelink = AE_PIPE.results.createComps.slice(0);

        t2e = nowMs();
    }
    }

    // Step 3: Add layers from template to the processed comps
    maybeSleep("Step 3");
    t3s = nowMs();
    if (OPTS.RUN_add_layers_to_comp === false) {
        log("Step 3 (add_layers_to_comp.jsx): SKIPPED by toggle.");
        AE_PIPE.results.addLayers = AE_PIPE.results.insertRelink.slice(0);
        t3e = nowMs();
    } else {
        log("Step 3: Add layers to " + AE_PIPE.results.insertRelink.length + " comps.");
    var step3UsedAPI = false;
    try {
        try { if (typeof AE_AddLayers !== 'undefined') { AE_AddLayers = undefined; } } catch(eCLR3) {}
        $.evalFile(ADD_LAYERS_PATH);
        if (typeof AE_AddLayers !== "undefined" && AE_AddLayers && typeof AE_AddLayers.run === "function") {
            var __opts3 = (OPTS.addLayers || {});
            if (!PHASE_FILE_LOGS_MASTER_ENABLE) { try { __opts3.ENABLE_FILE_LOG = false; } catch(eMS3) {} }
            var res3 = AE_AddLayers.run({ comps: AE_PIPE.results.insertRelink, runId: RUN_ID, log: log, options: __opts3 });
            if (res3 && res3.processed) AE_PIPE.results.addLayers = res3.processed;
            try {
                AE_PIPE.results.meta = AE_PIPE.results.meta || {};
                AE_PIPE.results.meta.addLayersAddedTotal = (res3 && typeof res3.addedTotal === 'number') ? res3.addedTotal : 0;
            } catch(eMeta3) {}
            try {
                var alOpts = OPTS.addLayers || {};
                if (alOpts.PIPELINE_SHOW_CONCISE_LOG !== false) {
                    // Emit concise lines via shared logger; tag/level visibility controlled globally by options
                    var __alLogger = null;
                    try {
                        if (typeof AE_PIPE !== 'undefined' && AE_PIPE && typeof AE_PIPE.getLogger === 'function') {
                            // Route through pipeline's base logger without re-forwarding to avoid duplication
                            __alLogger = AE_PIPE.getLogger('add_layers', { baseLogFn: log, forwardToPipeline: false, withTimestamps: false });
                        }
                    } catch(eGetL) { __alLogger = null; }
                    function logAL(s) {
                        if (__alLogger) { try { __alLogger.info(s); return; } catch(eAL1) {} }
                        try { log(String(s)); } catch(eAL2) { /* ignore */ }
                    }
                    var lines = res3 && res3.pipelineConcise ? res3.pipelineConcise : [];
                    for (var ci=0; ci<lines.length; ci++) logAL(lines[ci]);
                    if (res3 && res3.pipelineSummary) logAL(res3.pipelineSummary);
                }
                if (alOpts.PIPELINE_SHOW_VERBOSE_LOG === true) {
                    // No-op here: verbose already logged by the phase script; leaving switch for future routing
                }
            } catch(eALlog) {}
            step3UsedAPI = true;
        }
    } catch (e3) {
        log("Step 3 API path failed, falling back to selection. Error: " + (e3 && e3.message ? e3.message : e3));
    }
    if (!step3UsedAPI) {
        try { app.project.selection = AE_PIPE.results.insertRelink; } catch (eSel3) {}
        try { $.evalFile(ADD_LAYERS_PATH); } catch (e3b) { log("add_layers_to_comp threw: " + e3b); }
        AE_PIPE.results.addLayers = AE_PIPE.results.insertRelink.slice(0);
        log("Step 3: Add-layers processed comps: " + AE_PIPE.results.addLayers.length);
        t3e = nowMs();
    }
    }

    // Step 4: Pack output comps
    maybeSleep("Step 4");
    t4s = nowMs();
    if (OPTS.RUN_pack_output_comps === false) {
        log("Step 4 (pack_output_comps.jsx): SKIPPED by toggle.");
        AE_PIPE.results.pack = AE_PIPE.results.addLayers.slice(0);
        t4e = nowMs();
    } else {
        log("Step 4: Pack output comps for " + AE_PIPE.results.addLayers.length + " comps.");
    var step4UsedAPI = false;
    try {
        try { if (typeof AE_Pack !== 'undefined') { AE_Pack = undefined; } } catch(eCLR4) {}
        $.evalFile(PACK_OUTPUT_PATH);
        if (typeof AE_Pack !== "undefined" && AE_Pack && typeof AE_Pack.run === "function") {
            var __opts4 = (OPTS.pack || {});
            if (!PHASE_FILE_LOGS_MASTER_ENABLE) { try { __opts4.ENABLE_FILE_LOG = false; } catch(eMS4) {} }
            var res4 = AE_Pack.run({ comps: AE_PIPE.results.addLayers, runId: RUN_ID, log: log, options: __opts4 });
            if (res4 && res4.outputComps) AE_PIPE.results.pack = res4.outputComps;
            // Concise logging for Step 4 (pack): show short summary in pipeline log
            try {
                var pkOpts = OPTS.pack || {};
                if (pkOpts.PIPELINE_SHOW_CONCISE_LOG !== false) {
                    var __pkLogger = null;
                    try {
                        if (typeof AE_PIPE !== 'undefined' && AE_PIPE && typeof AE_PIPE.getLogger === 'function') {
                            __pkLogger = AE_PIPE.getLogger('pack', { baseLogFn: log, forwardToPipeline: false, withTimestamps: false });
                        }
                    } catch(eGetPk) { __pkLogger = null; }
                    function logPK(s){
                        if(__pkLogger){ try{ __pkLogger.info(s); return; }catch(eLpk){} }
                        try { log(String(s)); } catch(eLPK2) { /* ignore */ }
                    }
                    var lines4 = res4 && res4.pipelineConcise ? res4.pipelineConcise : [];
                    for (var pi=0; pi<lines4.length; pi++) logPK(lines4[pi]);
                    if (res4 && res4.pipelineSummary) logPK(res4.pipelineSummary);
                }
            } catch(ePkLog) {}
            step4UsedAPI = true;
        }
    } catch (e4) {
        log("Step 4 API path failed, falling back to default behavior. Error: " + (e4 && e4.message ? e4.message : e4));
    }
    if (!step4UsedAPI) {
        // Fallback: many packing scripts detect and process comps internally; provide selection for best effort
        try { app.project.selection = AE_PIPE.results.addLayers; } catch (eSel4) {}
        try { $.evalFile(PACK_OUTPUT_PATH); } catch (e4b) { log("pack_output_comps threw: " + e4b); }
        // Assume 1:1 packed or internally resolved; keep same count for summary if unknown
        AE_PIPE.results.pack = AE_PIPE.results.addLayers.slice(0);
        log("Step 4: Packed outputs (count proxy): " + AE_PIPE.results.pack.length);
        t4e = nowMs();
    }
    }

    // Step 5: Set AME output paths
    maybeSleep("Step 5");
    t5s = nowMs();
    if (OPTS.RUN_set_ame_output_paths === false) {
        log("Step 5 (set_ame_output_paths.jsx): SKIPPED by toggle.");
        t5e = nowMs();
    } else {
        log("Step 5: Set AME output paths for " + AE_PIPE.results.pack.length + " comps.");
<<<<<<< HEAD
    // (Diagnostics moved to header section above to avoid duplication)
=======
    // Diagnostics for effective options (kept concise here)
    try {
        var __isoEff = (OPTS && OPTS.insertRelink) ? (OPTS.insertRelink.DATA_JSON_ISO_CODE_MANUAL + " [" + (OPTS.insertRelink.DATA_JSON_ISO_MODE||"auto") + "]") : "n/a";
        log("Effective options: PIPELINE_QUEUE_TO_AME=" + (PIPELINE_QUEUE_TO_AME ? "ON" : "OFF") + "; ISO_MANUAL=" + __isoEff);
    } catch(eDiag) {}
>>>>>>> cd823a6e
    var step5UsedAPI = false;
    try {
        try { if (typeof AE_AME !== 'undefined') { AE_AME = undefined; } } catch(eCLR5) {}
        $.evalFile(SET_AME_PATH);
        if (typeof AE_AME !== "undefined" && AE_AME && typeof AE_AME.run === "function") {
            // Pass comps directly; control queueing via top-level toggle
            log("Step 5: Queue to AME = " + (PIPELINE_QUEUE_TO_AME ? "ON" : "OFF"));
            var __opts5 = (OPTS.ame || {});
            if (!PHASE_FILE_LOGS_MASTER_ENABLE) { try { __opts5.ENABLE_FILE_LOG = false; } catch(eMS5) {} }
            var res5 = AE_AME.run({ comps: AE_PIPE.results.pack, runId: RUN_ID, log: log, noQueue: !PIPELINE_QUEUE_TO_AME, options: __opts5 });
            if (res5 && res5.configured) AE_PIPE.results.ame = res5.configured;
            step5UsedAPI = true;
        }
    } catch (e5) {
        log("Step 5 API path failed, falling back to default behavior. Error: " + (e5 && e5.message ? e5.message : e5));
    }
        // No fallback: avoid double execution and potential undo/queue conflicts
        log("Step 5: AME paths set (count proxy): " + AE_PIPE.results.ame.length);
        t5e = nowMs();
    }

    // Unified summary with per-phase counts and timing
    var totalMs = nowMs() - t0All;
    var summary = [];
    summary.push("Pipeline complete.");
    var layersAddedTotal = 0; try { layersAddedTotal = (AE_PIPE.results.meta && AE_PIPE.results.meta.addLayersAddedTotal) ? AE_PIPE.results.meta.addLayersAddedTotal : 0; } catch(eMT) {}
    summary.push("Counts => created=" + AE_PIPE.results.createComps.length + ", insertedRelinked=" + AE_PIPE.results.insertRelink.length + ", addLayers=" + AE_PIPE.results.addLayers.length + ", packed=" + AE_PIPE.results.pack.length + ", ameConfigured=" + AE_PIPE.results.ame.length + ", layersAddedTotal=" + layersAddedTotal);
    summary.push("Timing (s) => create=" + sec(t1e-t1s) + ", insertRelink=" + sec(t2e-t2s) + ", addLayers=" + sec(t3e-t3s) + ", pack=" + sec(t4e-t4s) + ", ame=" + sec(t5e-t5s) + ", total=" + sec(totalMs));
    var finalMsg = summary.join("\n");
    log(finalMsg);
    try { log("=== PIPELINE RUN END ==="); } catch(eFtr) {}
    try {
        var __doAlert = true;
        try { __doAlert = (OPTS && OPTS.ENABLE_FINAL_ALERT !== false); } catch(eFA) {}
        if (__doAlert) { alert(finalMsg); }
    } catch (eAF) {}
    // Consume non-sticky user options to prevent unintended carry-over across runs
    try {
        if (typeof AE_PIPE !== 'undefined' && AE_PIPE && AE_PIPE.options && AE_PIPE.options.__sticky !== true) {
            AE_PIPE.options = {};
        }
    } catch(eClear) {}
    
} catch(eTOP) {
    // Top-level catch: report any uncaught runtime error with line number
    var __msg = "PIPELINE FATAL: " + (eTOP && eTOP.message ? eTOP.message : eTOP);
    try { if (eTOP && typeof eTOP.line === 'number') { __msg += " (line " + eTOP.line + ")"; } } catch(eLN) {}
    try { $.writeln(__msg); } catch(eW) {}
    try { alert(__msg); } catch(eA) {}
}
})();<|MERGE_RESOLUTION|>--- conflicted
+++ resolved
@@ -258,13 +258,7 @@
     // Trailing delimiter after diagnostics
     try { log("--------------------------"); } catch(eHdr3) {}
 
-    // Timing helpers and runtime utilities
-    function nowMs(){ try { return (new Date()).getTime(); } catch(e){ return +new Date(); } }
-    function sec(ms){ try { return (ms/1000).toFixed(2); } catch(e){ return ms; } }
-    function maybeSleep(label){ try { var ms = (OPTS && typeof OPTS.sleepBetweenPhasesMs === 'number') ? OPTS.sleepBetweenPhasesMs : 0; if (ms > 0) { log("Sleeping before " + label + " (" + ms + " ms)"); $.sleep(ms); } } catch(e){} }
-    // Timing trackers
-    var t0All = nowMs(), t1s = 0, t1e = 0, t2s = 0, t2e = 0, t3s = 0, t3e = 0, t4s = 0, t4e = 0, t5s = 0, t5e = 0;
-    // Project alias for convenience where 'proj' is used
+    // Helpers - selection management
     var proj = app.project;
 
     // Early diagnostics block right after header
@@ -560,15 +554,11 @@
         t5e = nowMs();
     } else {
         log("Step 5: Set AME output paths for " + AE_PIPE.results.pack.length + " comps.");
-<<<<<<< HEAD
-    // (Diagnostics moved to header section above to avoid duplication)
-=======
     // Diagnostics for effective options (kept concise here)
     try {
         var __isoEff = (OPTS && OPTS.insertRelink) ? (OPTS.insertRelink.DATA_JSON_ISO_CODE_MANUAL + " [" + (OPTS.insertRelink.DATA_JSON_ISO_MODE||"auto") + "]") : "n/a";
         log("Effective options: PIPELINE_QUEUE_TO_AME=" + (PIPELINE_QUEUE_TO_AME ? "ON" : "OFF") + "; ISO_MANUAL=" + __isoEff);
     } catch(eDiag) {}
->>>>>>> cd823a6e
     var step5UsedAPI = false;
     try {
         try { if (typeof AE_AME !== 'undefined') { AE_AME = undefined; } } catch(eCLR5) {}
